import React from 'react';
import { BrowserRouter as Router, Routes, Route } from 'react-router-dom';
import { Layout } from '@/components/common/Layout/Layout';
import { HomePage } from '@/pages/HomePage';
import { LoginPage } from '@/pages/LoginPage';
<<<<<<< HEAD
import PresentationFormPage from '@/pages/PresentationFormPage';

// Layout付きのページコンポーネント
const HomePageWithLayout: React.FC = () => (
  <Layout>
    <HomePage />
  </Layout>
);

const LoginPageWithLayout: React.FC = () => (
  <Layout>
    <LoginPage />
  </Layout>
);

const NotFoundWithLayout: React.FC = () => (
  <Layout>
    <div>404 - ページが見つかりません</div>
  </Layout>
);
=======
import { SlideEditorDemo } from '@/pages/SlideEditorDemo';
import { PresenterDashboard } from '@/pages/PresenterDashboard';
>>>>>>> 0ce17517

export const AppRouter: React.FC = () => {
  return (
    <Router>
<<<<<<< HEAD
      <Routes>
        <Route path="/" element={<HomePageWithLayout />} />
        <Route path="/login" element={<LoginPageWithLayout />} />
        <Route path="/presentations/new" element={<PresentationFormPage />} />
        <Route
          path="/presentations/:id/edit"
          element={<PresentationFormPage />}
        />
        <Route path="*" element={<NotFoundWithLayout />} />
      </Routes>
=======
      <Layout>
        <Routes>
          <Route path="/" element={<HomePage />} />
          <Route path="/login" element={<LoginPage />} />
          <Route path="/slide-editor-demo" element={<SlideEditorDemo />} />
          <Route path="/presenter/dashboard" element={<PresenterDashboard />} />
          <Route path="*" element={<div>404 - ページが見つかりません</div>} />
        </Routes>
      </Layout>
>>>>>>> 0ce17517
    </Router>
  );
};<|MERGE_RESOLUTION|>--- conflicted
+++ resolved
@@ -3,57 +3,27 @@
 import { Layout } from '@/components/common/Layout/Layout';
 import { HomePage } from '@/pages/HomePage';
 import { LoginPage } from '@/pages/LoginPage';
-<<<<<<< HEAD
 import PresentationFormPage from '@/pages/PresentationFormPage';
-
-// Layout付きのページコンポーネント
-const HomePageWithLayout: React.FC = () => (
-  <Layout>
-    <HomePage />
-  </Layout>
-);
-
-const LoginPageWithLayout: React.FC = () => (
-  <Layout>
-    <LoginPage />
-  </Layout>
-);
-
-const NotFoundWithLayout: React.FC = () => (
-  <Layout>
-    <div>404 - ページが見つかりません</div>
-  </Layout>
-);
-=======
 import { SlideEditorDemo } from '@/pages/SlideEditorDemo';
 import { PresenterDashboard } from '@/pages/PresenterDashboard';
->>>>>>> 0ce17517
 
 export const AppRouter: React.FC = () => {
   return (
     <Router>
-<<<<<<< HEAD
-      <Routes>
-        <Route path="/" element={<HomePageWithLayout />} />
-        <Route path="/login" element={<LoginPageWithLayout />} />
-        <Route path="/presentations/new" element={<PresentationFormPage />} />
-        <Route
-          path="/presentations/:id/edit"
-          element={<PresentationFormPage />}
-        />
-        <Route path="*" element={<NotFoundWithLayout />} />
-      </Routes>
-=======
       <Layout>
         <Routes>
           <Route path="/" element={<HomePage />} />
           <Route path="/login" element={<LoginPage />} />
+          <Route path="/presentations/new" element={<PresentationFormPage />} />
+          <Route
+            path="/presentations/:id/edit"
+            element={<PresentationFormPage />}
+          />
           <Route path="/slide-editor-demo" element={<SlideEditorDemo />} />
           <Route path="/presenter/dashboard" element={<PresenterDashboard />} />
           <Route path="*" element={<div>404 - ページが見つかりません</div>} />
         </Routes>
       </Layout>
->>>>>>> 0ce17517
     </Router>
   );
 };