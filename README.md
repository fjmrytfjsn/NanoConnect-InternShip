--- conflicted
+++ resolved
@@ -1,66 +1,5 @@
 # NanoConnect-InternShip
 
-<<<<<<< HEAD
-**リアルタイムインタラクティブWebアプリ**
-
-[![CI/CD Pipeline](https://github.com/fjmrytfjsn/NanoConnect-InternShip/actions/workflows/ci.yml/badge.svg)](https://github.com/fjmrytfjsn/NanoConnect-InternShip/actions/workflows/ci.yml)
-[![TypeScript](https://img.shields.io/badge/TypeScript-5.1-blue.svg)](https://www.typescriptlang.org/)
-[![Node.js](https://img.shields.io/badge/Node.js-18%2B-green.svg)](https://nodejs.org/)
-
-ナノコネクトのインターンシップにおける開発プロジェクトです。
-MentMeterと同等の機能を持つリアルタイムインタラクティブWebアプリケーションを開発します。
-
-## 📋 概要
-
-プレゼンテーションに参加者がリアルタイムで投票やコメントを行える、双方向コミュニケーションツールです。
-
-### 主な機能
-- 🎯 **多肢選択式投票**: リアルタイムでの投票機能
-- ☁️ **ワードクラウド**: 自由入力によるワードクラウド生成
-- 📱 **レスポンシブデザイン**: PC・タブレット・スマートフォン対応
-- 🔒 **匿名参加**: アカウント不要での参加
-- 📊 **リアルタイム可視化**: 回答結果の即座な表示
-
-## 🏗️ アーキテクチャ
-
-### 技術スタック
-
-#### バックエンド
-- **Language**: TypeScript 5.1
-- **Runtime**: Node.js 18+
-- **Framework**: Express.js
-- **WebSocket**: Socket.IO
-- **Database**: SQLite3 + better-sqlite3
-- **Architecture**: DDD (Domain Driven Design)
-
-#### フロントエンド（Phase 2で実装予定）
-- **Language**: TypeScript 5.1
-- **Framework**: React 18+ + Vite
-- **State Management**: Redux Toolkit
-- **UI Library**: Material-UI (MUI)
-
-### プロジェクト構成
-
-```
-NanoConnect-InternShip/
-├── docs/                     # プロジェクト文書
-├── shared/                   # 共通型定義
-│   └── types/
-├── backend/                  # Node.js + Express (DDD)
-│   ├── src/
-│   │   ├── domain/          # ドメイン層
-│   │   ├── application/     # アプリケーション層
-│   │   ├── infrastructure/  # インフラ層
-│   │   └── presentation/    # プレゼンテーション層
-│   ├── scripts/            # スクリプト
-│   └── tests/             # テスト
-└── frontend/              # React + TypeScript (Phase 2)
-```
-
-## 🚀 セットアップ
-
-### 必要環境
-=======
 リアルタイムインタラクティブプレゼンテーションWebアプリケーション - MentiMeterのような機能を持つWebアプリの開発
 
 ## 概要
@@ -69,218 +8,48 @@
 
 ### 主要機能
 
-- **インタラクティブプレゼンテーション**: 多肢選択式投票、ワードクラウド、開放式回答
-- **リアルタイム機能**: WebSocketを使用したリアルタイム投票とデータ可視化
-- **アクセスコード参加システム**: 簡単な参加方法
-- **データ可視化**: Chart.js、Recharts、React-Wordcloudによるリアルタイム結果表示
+* **インタラクティブプレゼンテーション**: 多肢選択式投票、ワードクラウド、開放式回答
+* **リアルタイム機能**: WebSocketを使用したリアルタイム投票とデータ可視化
+* **アクセスコード参加システム**: 簡単な参加方法
+* **データ可視化**: Chart.js、Recharts、React-Wordcloudによるリアルタイム結果表示
 
 ## 技術スタック
 
 ### フロントエンド
-- **React 18** + **TypeScript**
-- **Vite** (ビルドツール)
-- **Material-UI (MUI)** v5 (UIライブラリ)
-- **Redux Toolkit** (状態管理)
-- **React Router** v6 (ルーティング)
-- **Socket.IO Client** (リアルタイム通信)
-- **Chart.js** + **Recharts** + **React-Wordcloud** (データ可視化)
+
+* **React 18** + **TypeScript**
+* **Vite** (ビルドツール)
+* **Material-UI (MUI)** v5 (UIライブラリ)
+* **Redux Toolkit** (状態管理)
+* **React Router** v6 (ルーティング)
+* **Socket.IO Client** (リアルタイム通信)
+* **Chart.js** + **Recharts** + **React-Wordcloud** (データ可視化)
 
 ### 開発ツール
-- **ESLint** + **Prettier** (コード品質)
-- **Jest** + **React Testing Library** (テスト)
-- **Husky** (Git hooks)
-- **GitHub Actions** (CI/CD)
+
+* **ESLint** + **Prettier** (コード品質)
+* **Jest** + **React Testing Library** (テスト)
+* **Husky** (Git hooks)
+* **GitHub Actions** (CI/CD)
 
 ## セットアップ手順
 
 ### 前提条件
 
->>>>>>> 19979dff
-- Node.js 18.0.0 以上
-- npm 9.0.0 以上
+* Node.js 18.0.0 以上
+* npm 9.0.0 以上
 
 ### インストール
 
-<<<<<<< HEAD
-1. **リポジトリのクローン**
-   ```bash
-   git clone https://github.com/fjmrytfjsn/NanoConnect-InternShip.git
-   cd NanoConnect-InternShip
-   ```
+1. リポジトリをクローン
 
-2. **依存関係のインストール**
-   ```bash
-   npm run install:all
-   ```
-
-3. **Huskyのセットアップ**
-   ```bash
-   npm run prepare
-   ```
-
-4. **データベースの初期化**
-   ```bash
-   npm run init-db
-   ```
-
-### 開発環境での実行
-
-1. **バックエンド開発サーバーの起動**
-   ```bash
-   npm run dev:backend
-   ```
-
-2. **両方を同時起動（フロントエンド実装後）**
-   ```bash
-   npm run dev
-   ```
-
-### ビルド
-
-```bash
-# バックエンドのビルド
-npm run build:backend
-
-# すべてのビルド
-npm run build
-```
-
-## 🔧 開発コマンド
-
-### バックエンド
-
-| コマンド | 説明 |
-|---------|------|
-| `npm run dev:backend` | 開発サーバー起動（ホットリロード） |
-| `npm run build:backend` | TypeScriptビルド |
-| `npm run start:backend` | 本番サーバー起動 |
-| `npm run type-check:backend` | TypeScript型チェック |
-| `npm run lint:backend` | ESLintチェック |
-| `npm run format:backend` | Prettierフォーマット |
-| `npm run test:backend` | Jestテスト実行 |
-
-### データベース
-
-| コマンド | 説明 |
-|---------|------|
-| `npm run init-db` | データベース初期化 |
-| `npm run migrate` | マイグレーション実行 |
-| `npm run seed` | シードデータ投入 |
-
-## 📚 API ドキュメント
-
-### エンドポイント
-
-- **ヘルスチェック**: `GET /health`
-- **API情報**: `GET /api`
-
-### WebSocket イベント
-
-- **接続**: `connection`
-- **切断**: `disconnect`
-- **エコーテスト**: `echo`
-
-詳細なAPI仕様は `docs/api-specification.md`（Phase 2で作成予定）を参照してください。
-
-## 🧪 テスト
-
-```bash
-# バックエンドテストの実行
-npm run test:backend
-
-# カバレッジ付きテスト
-npm run test:coverage:backend
-
-# ウォッチモード
-cd backend && npm run test:watch
-```
-
-## 📖 ドキュメント
-
-- [要求仕様書](docs/required-specification.md)
-- [システム設計書](docs/system-design.md)  
-- [詳細設計書](docs/detailed-design.md)
-- [開発ガイドライン](docs/guideline.md)
-
-## 🚢 デプロイ
-
-### WebContainer環境（StackBlitz/CodeSandbox）
-
-WebContainer環境では特別なデプロイ手順は不要です。
-
-### 本番環境
-
-```bash
-# 本番ビルド
-npm run build
-
-# 本番起動
-npm run start:prod
-```
-
-## 🤝 開発フロー
-
-1. **ブランチ作成**: `feature/機能名` または `bugfix/修正内容`
-2. **開発**: TDD（テスト駆動開発）に従って実装
-3. **品質チェック**: コミット前にHuskyが自動実行
-4. **プルリクエスト**: GitHub Actionsによる自動CI/CD
-5. **レビュー**: コードレビュー後にマージ
-
-## 📊 実装フェーズ
-
-### Phase 1: 基盤構築 ✅
-- [x] プロジェクト構造セットアップ
-- [x] TypeScript設定とビルド環境
-- [x] SQLiteデータベーススキーマ実装
-- [x] DDDアーキテクチャ基盤クラス実装
-- [x] 基本的なエンティティ（User, Presentation）実装
-- [x] ESLint, Prettier, Husky設定
-- [x] CI/CD初期設定（GitHub Actions）
-
-### Phase 2: 認証機能（予定）
-- [ ] JWT認証システム実装
-- [ ] ユーザー登録・ログイン API
-- [ ] フロントエンド基盤構築
-
-### Phase 3: プレゼンテーション基本機能（予定）
-- [ ] プレゼンテーションCRUD API
-- [ ] スライド管理機能
-
-### Phase 4: リアルタイム機能（予定）
-- [ ] Socket.IO実装
-- [ ] リアルタイム投票機能
-
-## 🐛 トラブルシューティング
-
-### データベース関連
-```bash
-# データベースの再初期化
-rm -rf backend/data/
-npm run init-db
-```
-
-### 依存関係の問題
-```bash
-# node_modulesのクリーンアップ
-rm -rf node_modules backend/node_modules
-npm run install:all
-```
-
-## 📞 サポート
-
-問題や質問がある場合は、GitHubのIssuesを使用してください。
-
-## 📄 ライセンス
-
-MIT License
-=======
-1. リポジトリをクローン
 ```bash
 git clone https://github.com/fjmrytfjsn/NanoConnect-InternShip.git
 cd NanoConnect-InternShip
 ```
 
 2. 全ての依存関係をインストール
+
 ```bash
 npm run install:all
 ```
@@ -288,11 +57,13 @@
 ### 開発環境の起動
 
 #### フロントエンドのみを起動
+
 ```bash
 npm run dev:frontend
 ```
 
 #### 将来的にバックエンドと同時起動（現在はフロントエンドのみ実装済み）
+
 ```bash
 npm run dev
 ```
@@ -300,11 +71,13 @@
 ### ビルド
 
 #### フロントエンドをビルド
+
 ```bash
 npm run build:frontend
 ```
 
 #### 将来的な全体ビルド
+
 ```bash
 npm run build
 ```
@@ -312,17 +85,20 @@
 ### テスト
 
 #### フロントエンドテストの実行
+
 ```bash
 cd frontend
 npm test
 ```
 
 #### 型チェック
+
 ```bash
 npm run type-check:frontend
 ```
 
 #### リンティング
+
 ```bash
 npm run lint:frontend
 ```
@@ -357,33 +133,38 @@
 ### Phase 1: 基盤構築 ✅ **完了**
 
 #### フロントエンド基盤
-- ✅ Vite + React + TypeScriptセットアップ
-- ✅ Material-UI テーマ設定
-- ✅ Redux Toolkit設定
-- ✅ ルーティング設定
-- ✅ 基本的なレイアウトコンポーネント実装
+
+* ✅ Vite + React + TypeScriptセットアップ
+* ✅ Material-UI テーマ設定
+* ✅ Redux Toolkit設定
+* ✅ ルーティング設定
+* ✅ 基本的なレイアウトコンポーネント実装
 
 ### Phase 2: 認証機能（予定）
-- JWT認証システム実装
-- ユーザー登録・ログイン機能
-- 認証状態管理
+
+* JWT認証システム実装
+* ユーザー登録・ログイン機能
+* 認証状態管理
 
 ### Phase 3: プレゼンテーション基本機能（予定）
-- プレゼンテーションCRUD機能
-- スライド管理機能
-- アクセスコード生成システム
+
+* プレゼンテーションCRUD機能
+* スライド管理機能
+* アクセスコード生成システム
 
 ### Phase 4: リアルタイム機能（予定）
-- WebSocket実装
-- リアルタイム投票機能
-- データ可視化
+
+* WebSocket実装
+* リアルタイム投票機能
+* データ可視化
 
 ## 開発ガイドライン
 
 詳細な開発ガイドラインは以下のドキュメントを参照してください：
-- [開発ガイドライン](docs/guideline.md)
-- [詳細設計書](docs/detailed-design.md)
-- [方式設計書](docs/system-design.md)
+
+* [開発ガイドライン](docs/guideline.md)
+* [詳細設計書](docs/detailed-design.md)
+* [方式設計書](docs/system-design.md)
 
 ## コントリビュート
 
@@ -394,5 +175,4 @@
 
 ## ライセンス
 
-このプロジェクトはMITライセンスの下で公開されています。
->>>>>>> 19979dff
+このプロジェクトはMITライセンスの下で公開されています。